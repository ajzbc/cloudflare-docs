--- conflicted
+++ resolved
@@ -32,12 +32,7 @@
 ---
 header: Create a new project with C3
 ---
-<<<<<<< HEAD
 $ npm create cloudflare@latest todos
-=======
-$ npx wrangler init todos
-$ cd todos
->>>>>>> 9812a3d1
 ```
 
 To configure your Worker:
