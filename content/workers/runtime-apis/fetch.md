---
pcx_content_type: configuration
title: Fetch
---

# Fetch

The [Fetch API](https://developer.mozilla.org/en-US/docs/Web/API/Fetch_API) provides an interface for asynchronously fetching resources via HTTP requests inside of a Worker.

The `fetch` method is implemented on the `ServiceWorkerGlobalScope`. Refer to [MDN documentation](https://developer.mozilla.org/en-US/docs/Web/API/fetch) for more information.

{{<Aside type="note">}}

<<<<<<< HEAD
Asynchronous tasks such as `fetch` are not executed at the top level in a Worker and must be executed within your `FetchEvent` handler. Learn more about [the Request context](/workers/runtime-apis/request/#the-request-context).
=======
Asynchronous tasks such as `fetch` are not executed at the top level in a Worker script and must be executed within a `fetch()` handler. Learn more about [the Request context](/workers/runtime-apis/request/#the-request-context).
>>>>>>> cd3f02d3

{{</Aside>}}

{{<Aside type="warning" header="Worker to Worker">}}

Worker-to-Worker `fetch` requests is possible with [Service bindings](/workers/configuration/bindings/about-service-bindings/).

{{</Aside>}}

---

## Syntax

```javascript
---
header: ES Modules
highlight: [3,4,5,6,7]
---
export default {
  async fetch(request) {
    return await fetch("https://example.com", {
      headers: {
        "X-Source": "Cloudflare-Workers",
      },
    });
  }
}
```

{{<definitions>}}

- {{<code>}}fetch(request, init {{<prop-meta>}}optional{{</prop-meta>}}){{</code>}} : {{<type-link href="/runtime-apis/response">}}Promise`<Response>`{{</type-link>}}

  - Fetch returns a promise to a Response.

{{</definitions>}}

### Parameters

{{<definitions>}}

- `request` {{<type-link href="/runtime-apis/request">}}Request{{</type-link>}} | {{<type>}}string{{</type>}}

  - The [`Request`](/workers/runtime-apis/request/) object or a string represents the URL to fetch.

- `init` {{<type-link href="/runtime-apis/request#requestinit">}}RequestInit{{</type-link>}}
  - The content of the request.

{{</definitions>}}

---

## Related resources

- [Example: use `fetch` to respond with another site](/workers/examples/respond-with-another-site/)
- [Example: Fetch HTML](/workers/examples/fetch-html/)
- [Example: Fetch JSON](/workers/examples/fetch-json/)
- [Example: cache using Fetch](/workers/examples/cache-using-fetch/)<|MERGE_RESOLUTION|>--- conflicted
+++ resolved
@@ -11,11 +11,7 @@
 
 {{<Aside type="note">}}
 
-<<<<<<< HEAD
-Asynchronous tasks such as `fetch` are not executed at the top level in a Worker and must be executed within your `FetchEvent` handler. Learn more about [the Request context](/workers/runtime-apis/request/#the-request-context).
-=======
-Asynchronous tasks such as `fetch` are not executed at the top level in a Worker script and must be executed within a `fetch()` handler. Learn more about [the Request context](/workers/runtime-apis/request/#the-request-context).
->>>>>>> cd3f02d3
+Asynchronous tasks such as `fetch` are not executed at the top level in a Worker and must be executed within a `fetch()` handler. Learn more about [the Request context](/workers/runtime-apis/request/#the-request-context).
 
 {{</Aside>}}
 
