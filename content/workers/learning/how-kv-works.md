---
pcx_content_type: concept
title: How KV works
---

# How KV works

Workers KV is a global, low-latency, key-value data store. It stores data in a small number of centralized data centers,
then caches that data in Cloudflare's data centers after access.  KV supports exceptionally high read volumes with low
latency, making it possible to build highly dynamic APIs and websites that respond as quickly as a cached static file
would. While reads are periodically revalidated in the background, requests which are not in cache and need to hit the
centralized back end can see high latencies.

Workers KV is free to try, with additional usage available as part of the Workers Bundled plan.

Learn more at the [Workers KV API reference](/workers/runtime-apis/kv/) and take full advantage of [Advanced Workers KV Topics guide](/workers/learning/advanced-kv-guide)
to tune and design your application to take best advantage of the available features.

## Write data to KV and read data from KV

When you write to KV, your data is written to central data stores. It is not sent automatically to every location’s
cache, but regional tiers are notified within seconds to do a purge of that key.

![Your data is written to central data stores when you write to KV.](/images/workers/kv-write.svg)

Initial reads from a location do not have a cached value. The data must be read from the nearest regional tier,
followed by a central tier, degrading finally to the central store for a truly cold global read. So while the very
first access is slow globally, subsequent requests are faster, especially if they're concentrated in a single region.

![Initial reads will miss the cache and go to the nearest central data store first.](/images/workers/kv-slow-read.svg)

Frequent reads from the same location return the cached value without reading from anywhere else, resulting in the
fastest response times. Additionally, Workers KV operates diligently to keep the latest value in the cache by
opportunistically refreshing from upper tiers and the central data stores in the background. This is done carefully
so that assets that are being accessed continue to be kept served from the cache without any stalls.

![As mentioned above, frequent reads will return a cached value.](/images/workers/kv-fast-read.svg)

Because Workers KV stores data centrally and uses a hybrid push/pull-based replication to store data in cache, it is
generally good for use cases where you need to write relatively infrequently, but read quickly and frequently.
It is optimized for these high-read applications, only reaching its full performance when data is being frequently read.
Infrequently read values are pulled from other data centers or the central store, while more popular values
are cached in the data centers they are requested from.

## Performance

A little bit of tuning of your usage of Workers KV can result in significant performance gains. The single most
impactful way to improve performance is to increase the [`cacheTtl`](workers/learning/advanced-kv-guide#embrace long-cachettl)
parameter up from it's default 60s. This and other techniques are described in detail in the [Advanced Workers KV Topics guide](/workers/learning/advanced-kv-guide)

## Consistency

KV achieves this performance by through caching which makes reads eventually-consistent with writes. Changes are usually
immediately visible in the Cloudflare global network location at which they are made, but may take up to 60 seconds or
more to be visible in other global network locations as their cached versions of the data time out or for them to see
reads to trigger a refresh. Negative lookups indicating that the key doesn't exist are also cached, so the same delay
exists noticing a value is created as when a value is changed.

<<<<<<< HEAD
Workers KV is not currently ideal for situations where you need support for atomic operations or where values must be
read and written in a single transaction.
=======
If you need stronger consistency guarantees, consider using [Durable Objects](/workers/configuration/durable-objects/). One pattern is to send all of your writes for a given KV key through a corresponding instance of a Durable Object, and then read that value from KV in other Workers. This is useful if you need more control over writes, but are satisfied with KV's read characteristics described above.
>>>>>>> 5c88d779

If you need stronger consistency guarantees, consider using [Durable Objects](/workers/learning/using-durable-objects/).
Alternatively, if you are happy with the read behavior but need finer-grained guarantees about the behavior of concurrent
writes into KV, that is described in the [advanced topic on concurrent writes](/workers/learning/advanced-kv-guide#concurrent-writers-to-a-single key).

We also are working on making changes possible to visible [within seconds](/workers/learning/advanced-kv-guide#noticing-updated-values-within-seconds)
and hope to eventually make this self-serve.

KV does not perform like an in-memory datastore, such as [Redis](https://redis.io). Accessing KV values, even when locally cached, has significantly more latency than reading a value from memory within a Worker script.

## Security
All values are encrypted at rest with 256-bit AES-GCM, and only decrypted by the process executing your Worker scripts or responding to your API requests.<|MERGE_RESOLUTION|>--- conflicted
+++ resolved
@@ -56,14 +56,10 @@
 reads to trigger a refresh. Negative lookups indicating that the key doesn't exist are also cached, so the same delay
 exists noticing a value is created as when a value is changed.
 
-<<<<<<< HEAD
 Workers KV is not currently ideal for situations where you need support for atomic operations or where values must be
 read and written in a single transaction.
-=======
-If you need stronger consistency guarantees, consider using [Durable Objects](/workers/configuration/durable-objects/). One pattern is to send all of your writes for a given KV key through a corresponding instance of a Durable Object, and then read that value from KV in other Workers. This is useful if you need more control over writes, but are satisfied with KV's read characteristics described above.
->>>>>>> 5c88d779
 
-If you need stronger consistency guarantees, consider using [Durable Objects](/workers/learning/using-durable-objects/).
+If you need stronger consistency guarantees, consider using [Durable Objects](/workers/configuration/durable-objects/).
 Alternatively, if you are happy with the read behavior but need finer-grained guarantees about the behavior of concurrent
 writes into KV, that is described in the [advanced topic on concurrent writes](/workers/learning/advanced-kv-guide#concurrent-writers-to-a-single key).
 
